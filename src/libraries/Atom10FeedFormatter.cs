// Licensed to the .NET Foundation under one or more agreements.
// The .NET Foundation licenses this file to you under the MIT license.
// See the LICENSE file in the project root for more information.
<<<<<<< HEAD

=======
>>>>>>> 67f08b5f


<<<<<<< HEAD
=======

>>>>>>> 67f08b5f
namespace Microsoft.ServiceModel.Syndication
{
    using Microsoft.ServiceModel.Syndication.Resources;
    using System;
    using System.Collections.Generic;
    using System.Collections.ObjectModel;
    using System.Diagnostics.CodeAnalysis;
    using System.Globalization;
    using System.Runtime.CompilerServices;
    using System.ServiceModel.Channels;
    using System.Xml;
    using System.Xml.Schema;
<<<<<<< HEAD
    using System.ServiceModel;
    using System.ServiceModel.Channels;
    using System.Runtime.CompilerServices;
    using Microsoft.ServiceModel.Syndication.Resources;
=======
    using System.Xml.Serialization;
>>>>>>> 67f08b5f

    [TypeForwardedFrom("System.ServiceModel.Web, Version=3.5.0.0, Culture=neutral, PublicKeyToken=31bf3856ad364e35")]
    [XmlRoot(ElementName = Atom10Constants.FeedTag, Namespace = Atom10Constants.Atom10Namespace)]
    public class Atom10FeedFormatter : SyndicationFeedFormatter, IXmlSerializable
    {
        internal static readonly TimeSpan zeroOffset = new TimeSpan(0, 0, 0);
        internal const string XmlNs = "http://www.w3.org/XML/1998/namespace";
        internal const string XmlNsNs = "http://www.w3.org/2000/xmlns/";
        private static readonly XmlQualifiedName s_atom10Href = new XmlQualifiedName(Atom10Constants.HrefTag, string.Empty);
        private static readonly XmlQualifiedName s_atom10Label = new XmlQualifiedName(Atom10Constants.LabelTag, string.Empty);
        private static readonly XmlQualifiedName s_atom10Length = new XmlQualifiedName(Atom10Constants.LengthTag, string.Empty);
        private static readonly XmlQualifiedName s_atom10Relative = new XmlQualifiedName(Atom10Constants.RelativeTag, string.Empty);
        private static readonly XmlQualifiedName s_atom10Scheme = new XmlQualifiedName(Atom10Constants.SchemeTag, string.Empty);
        private static readonly XmlQualifiedName s_atom10Term = new XmlQualifiedName(Atom10Constants.TermTag, string.Empty);
        private static readonly XmlQualifiedName s_atom10Title = new XmlQualifiedName(Atom10Constants.TitleTag, string.Empty);
        private static readonly XmlQualifiedName s_atom10Type = new XmlQualifiedName(Atom10Constants.TypeTag, string.Empty);
        private static readonly UriGenerator s_idGenerator = new UriGenerator();
        private const string Rfc3339LocalDateTimeFormat = "yyyy-MM-ddTHH:mm:sszzz";
        private const string Rfc3339UTCDateTimeFormat = "yyyy-MM-ddTHH:mm:ssZ";
        private Type _feedType;
        private int _maxExtensionSize;
        private bool _preserveAttributeExtensions;
        private bool _preserveElementExtensions;

        public Atom10FeedFormatter()
            : this(typeof(SyndicationFeed))
        {
        }

        public Atom10FeedFormatter(Type feedTypeToCreate)
            : base()
        {
            if (feedTypeToCreate == null)
            {
                throw new ArgumentException("feedTypeToCreate");
            }
            if (!typeof(SyndicationFeed).IsAssignableFrom(feedTypeToCreate))
            {
                throw new ArgumentException(String.Format(SR.InvalidObjectTypePassed, "feedTypeToCreate", "SyndicationFeed"));
            }
            _maxExtensionSize = int.MaxValue;
            _preserveAttributeExtensions = _preserveElementExtensions = true;
            _feedType = feedTypeToCreate;
        }

        public Atom10FeedFormatter(SyndicationFeed feedToWrite)
            : base(feedToWrite)
        {
            // No need to check that the parameter passed is valid - it is checked by the c'tor of the base class
            _maxExtensionSize = int.MaxValue;
            _preserveAttributeExtensions = _preserveElementExtensions = true;
            _feedType = feedToWrite.GetType();
        }

        public bool PreserveAttributeExtensions
        {
            get { return _preserveAttributeExtensions; }
            set { _preserveAttributeExtensions = value; }
        }

        public bool PreserveElementExtensions
        {
            get { return _preserveElementExtensions; }
            set { _preserveElementExtensions = value; }
        }

        public override string Version
        {
            get { return SyndicationVersions.Atom10; }
        }

        protected Type FeedType
        {
            get
            {
                return _feedType;
            }
        }

        public override bool CanRead(XmlReader reader)
        {
            if (reader == null)
            {
                throw new ArgumentNullException("reader");
            }
            return reader.IsStartElement(Atom10Constants.FeedTag, Atom10Constants.Atom10Namespace);
        }

        [SuppressMessage("Microsoft.Design", "CA1033:InterfaceMethodsShouldBeCallableByChildTypes", Justification = "The IXmlSerializable implementation is only for exposing under WCF DataContractSerializer. The funcionality is exposed to derived class through the ReadFrom\\WriteTo methods")]
        XmlSchema IXmlSerializable.GetSchema()
        {
            return null;
        }

        [SuppressMessage("Microsoft.Design", "CA1033:InterfaceMethodsShouldBeCallableByChildTypes", Justification = "The IXmlSerializable implementation is only for exposing under WCF DataContractSerializer. The funcionality is exposed to derived class through the ReadFrom\\WriteTo methods")]
        void IXmlSerializable.ReadXml(XmlReader reader)
        {
            if (reader == null)
            {
                throw new ArgumentNullException("reader");
            }
            ReadFeed(reader);
        }

        [SuppressMessage("Microsoft.Design", "CA1033:InterfaceMethodsShouldBeCallableByChildTypes", Justification = "The IXmlSerializable implementation is only for exposing under WCF DataContractSerializer. The funcionality is exposed to derived class through the ReadFrom\\WriteTo methods")]
        void IXmlSerializable.WriteXml(XmlWriter writer)
        {
            if (writer == null)
            {
                throw new ArgumentNullException("writer");
            }
            WriteFeed(writer);
        }

        public override void ReadFrom(XmlReader reader)
        {
            if (!CanRead(reader))
            {
                throw new XmlException(String.Format(SR.UnknownFeedXml, reader.LocalName, reader.NamespaceURI));
            }
            ReadFeed(reader);
        }

        public override void WriteTo(XmlWriter writer)
        {
            if (writer == null)
            {
                throw new ArgumentNullException("writer");
            }
            writer.WriteStartElement(Atom10Constants.FeedTag, Atom10Constants.Atom10Namespace);
            WriteFeed(writer);
            writer.WriteEndElement();
        }

        internal static void ReadCategory(XmlReader reader, SyndicationCategory category, string version, bool preserveAttributeExtensions, bool preserveElementExtensions, int maxExtensionSize)
        {
            MoveToStartElement(reader);
            bool isEmpty = reader.IsEmptyElement;
            if (reader.HasAttributes)
            {
                while (reader.MoveToNextAttribute())
                {
                    if (reader.LocalName == Atom10Constants.TermTag && reader.NamespaceURI == string.Empty)
                    {
                        category.Name = reader.Value;
                    }
                    else if (reader.LocalName == Atom10Constants.SchemeTag && reader.NamespaceURI == string.Empty)
                    {
                        category.Scheme = reader.Value;
                    }
                    else if (reader.LocalName == Atom10Constants.LabelTag && reader.NamespaceURI == string.Empty)
                    {
                        category.Label = reader.Value;
                    }
                    else
                    {
                        string ns = reader.NamespaceURI;
                        string name = reader.LocalName;
                        if (FeedUtils.IsXmlns(name, ns))
                        {
                            continue;
                        }
                        string val = reader.Value;
                        if (!TryParseAttribute(name, ns, val, category, version))

                        {
                            if (preserveAttributeExtensions)
                            {
                                category.AttributeExtensions.Add(new XmlQualifiedName(name, ns), val);
                            }
                        }
                    }
                }
            }

            if (!isEmpty)
            {
                reader.ReadStartElement();
                XmlBuffer buffer = null;
                XmlDictionaryWriter extWriter = null;
                try
                {
                    while (reader.IsStartElement())
                    {
                        if (TryParseElement(reader, category, version))
                        {
                            continue;
                        }
                        else if (!preserveElementExtensions)
                        {
                            reader.Skip();
                        }
                        else
                        {
                            CreateBufferIfRequiredAndWriteNode(ref buffer, ref extWriter, reader, maxExtensionSize);
                        }
                    }
                    LoadElementExtensions(buffer, extWriter, category);
                }
                finally
                {
                    if (extWriter != null)
                    {
                        ((IDisposable)extWriter).Dispose();
                    }
                }
                reader.ReadEndElement();
            }
            else
            {
                reader.ReadStartElement();
            }
        }

        internal static TextSyndicationContent ReadTextContentFrom(XmlReader reader, string context, bool preserveAttributeExtensions)
        {
            string type = reader.GetAttribute(Atom10Constants.TypeTag);
            return ReadTextContentFromHelper(reader, type, context, preserveAttributeExtensions);
        }

        internal static void WriteCategory(XmlWriter writer, SyndicationCategory category, string version)
        {
            writer.WriteStartElement(Atom10Constants.CategoryTag, Atom10Constants.Atom10Namespace);
            WriteAttributeExtensions(writer, category, version);
            string categoryName = category.Name ?? string.Empty;
            if (!category.AttributeExtensions.ContainsKey(s_atom10Term))
            {
                writer.WriteAttributeString(Atom10Constants.TermTag, categoryName);
            }
            if (!string.IsNullOrEmpty(category.Label) && !category.AttributeExtensions.ContainsKey(s_atom10Label))
            {
                writer.WriteAttributeString(Atom10Constants.LabelTag, category.Label);
            }
            if (!string.IsNullOrEmpty(category.Scheme) && !category.AttributeExtensions.ContainsKey(s_atom10Scheme))
            {
                writer.WriteAttributeString(Atom10Constants.SchemeTag, category.Scheme);
            }
            WriteElementExtensions(writer, category, version);
            writer.WriteEndElement();
        }

        internal void ReadItemFrom(XmlReader reader, SyndicationItem result)
        {
            ReadItemFrom(reader, result, null);
        }

        internal bool TryParseFeedElementFrom(XmlReader reader, SyndicationFeed result)
        {
            if (reader.IsStartElement(Atom10Constants.AuthorTag, Atom10Constants.Atom10Namespace))
            {
                result.Authors.Add(ReadPersonFrom(reader, result));
            }
            else if (reader.IsStartElement(Atom10Constants.CategoryTag, Atom10Constants.Atom10Namespace))
            {
                result.Categories.Add(ReadCategoryFrom(reader, result));
            }
            else if (reader.IsStartElement(Atom10Constants.ContributorTag, Atom10Constants.Atom10Namespace))
            {
                result.Contributors.Add(ReadPersonFrom(reader, result));
            }
            else if (reader.IsStartElement(Atom10Constants.GeneratorTag, Atom10Constants.Atom10Namespace))
            {
                result.Generator = reader.ReadElementString();
            }
            else if (reader.IsStartElement(Atom10Constants.IdTag, Atom10Constants.Atom10Namespace))
            {
                result.Id = reader.ReadElementString();
            }
            else if (reader.IsStartElement(Atom10Constants.LinkTag, Atom10Constants.Atom10Namespace))
            {
                result.Links.Add(ReadLinkFrom(reader, result));
            }
            else if (reader.IsStartElement(Atom10Constants.LogoTag, Atom10Constants.Atom10Namespace))
            {
                result.ImageUrl = new Uri(reader.ReadElementString(), UriKind.RelativeOrAbsolute);
            }
            else if (reader.IsStartElement(Atom10Constants.RightsTag, Atom10Constants.Atom10Namespace))
            {
                result.Copyright = ReadTextContentFrom(reader, "//atom:feed/atom:rights[@type]");
            }
            else if (reader.IsStartElement(Atom10Constants.SubtitleTag, Atom10Constants.Atom10Namespace))
            {
                result.Description = ReadTextContentFrom(reader, "//atom:feed/atom:subtitle[@type]");
            }
            else if (reader.IsStartElement(Atom10Constants.TitleTag, Atom10Constants.Atom10Namespace))
            {
                result.Title = ReadTextContentFrom(reader, "//atom:feed/atom:title[@type]");
            }
            else if (reader.IsStartElement(Atom10Constants.UpdatedTag, Atom10Constants.Atom10Namespace))
            {
                reader.ReadStartElement();
                result.LastUpdatedTime = DateFromString(reader.ReadString(), reader);
                reader.ReadEndElement();
            }
            else
            {
                return false;
            }
            return true;
        }

        internal bool TryParseItemElementFrom(XmlReader reader, SyndicationItem result)
        {
            if (reader.IsStartElement(Atom10Constants.AuthorTag, Atom10Constants.Atom10Namespace))
            {
                result.Authors.Add(ReadPersonFrom(reader, result));
            }
            else if (reader.IsStartElement(Atom10Constants.CategoryTag, Atom10Constants.Atom10Namespace))
            {
                result.Categories.Add(ReadCategoryFrom(reader, result));
            }
            else if (reader.IsStartElement(Atom10Constants.ContentTag, Atom10Constants.Atom10Namespace))
            {
                result.Content = ReadContentFrom(reader, result);
            }
            else if (reader.IsStartElement(Atom10Constants.ContributorTag, Atom10Constants.Atom10Namespace))
            {
                result.Contributors.Add(ReadPersonFrom(reader, result));
            }
            else if (reader.IsStartElement(Atom10Constants.IdTag, Atom10Constants.Atom10Namespace))
            {
                result.Id = reader.ReadElementString();
            }
            else if (reader.IsStartElement(Atom10Constants.LinkTag, Atom10Constants.Atom10Namespace))
            {
                result.Links.Add(ReadLinkFrom(reader, result));
            }
            else if (reader.IsStartElement(Atom10Constants.PublishedTag, Atom10Constants.Atom10Namespace))
            {
                reader.ReadStartElement();
                result.PublishDate = DateFromString(reader.ReadString(), reader);
                reader.ReadEndElement();
            }
            else if (reader.IsStartElement(Atom10Constants.RightsTag, Atom10Constants.Atom10Namespace))
            {
                result.Copyright = ReadTextContentFrom(reader, "//atom:feed/atom:entry/atom:rights[@type]");
            }
            else if (reader.IsStartElement(Atom10Constants.SourceFeedTag, Atom10Constants.Atom10Namespace))
            {
                reader.ReadStartElement();
                result.SourceFeed = ReadFeedFrom(reader, new SyndicationFeed(), true); //  isSourceFeed 
                reader.ReadEndElement();
            }
            else if (reader.IsStartElement(Atom10Constants.SummaryTag, Atom10Constants.Atom10Namespace))
            {
                result.Summary = ReadTextContentFrom(reader, "//atom:feed/atom:entry/atom:summary[@type]");
            }
            else if (reader.IsStartElement(Atom10Constants.TitleTag, Atom10Constants.Atom10Namespace))
            {
                result.Title = ReadTextContentFrom(reader, "//atom:feed/atom:entry/atom:title[@type]");
            }
            else if (reader.IsStartElement(Atom10Constants.UpdatedTag, Atom10Constants.Atom10Namespace))
            {
                reader.ReadStartElement();
                result.LastUpdatedTime = DateFromString(reader.ReadString(), reader);
                reader.ReadEndElement();
            }
            else
            {
                return false;
            }
            return true;
        }

        internal void WriteContentTo(XmlWriter writer, string elementName, SyndicationContent content)
        {
            if (content != null)
            {
                content.WriteTo(writer, elementName, Atom10Constants.Atom10Namespace);
            }
        }

        internal void WriteElement(XmlWriter writer, string elementName, string value)
        {
            if (value != null)
            {
                writer.WriteElementString(elementName, Atom10Constants.Atom10Namespace, value);
            }
        }

        internal void WriteFeedAuthorsTo(XmlWriter writer, Collection<SyndicationPerson> authors)
        {
            for (int i = 0; i < authors.Count; ++i)
            {
                SyndicationPerson p = authors[i];
                WritePersonTo(writer, p, Atom10Constants.AuthorTag);
            }
        }

        internal void WriteFeedContributorsTo(XmlWriter writer, Collection<SyndicationPerson> contributors)
        {
            for (int i = 0; i < contributors.Count; ++i)
            {
                SyndicationPerson p = contributors[i];
                WritePersonTo(writer, p, Atom10Constants.ContributorTag);
            }
        }

        internal void WriteFeedLastUpdatedTimeTo(XmlWriter writer, DateTimeOffset lastUpdatedTime, bool isRequired)
        {
            if (lastUpdatedTime == DateTimeOffset.MinValue && isRequired)
            {
                lastUpdatedTime = DateTimeOffset.UtcNow;
            }
            if (lastUpdatedTime != DateTimeOffset.MinValue)
            {
                WriteElement(writer, Atom10Constants.UpdatedTag, AsString(lastUpdatedTime));
            }
        }

        internal void WriteItemAuthorsTo(XmlWriter writer, Collection<SyndicationPerson> authors)
        {
            for (int i = 0; i < authors.Count; ++i)
            {
                SyndicationPerson p = authors[i];
                WritePersonTo(writer, p, Atom10Constants.AuthorTag);
            }
        }

        internal void WriteItemContents(XmlWriter dictWriter, SyndicationItem item)
        {
            WriteItemContents(dictWriter, item, null);
        }

        internal void WriteItemContributorsTo(XmlWriter writer, Collection<SyndicationPerson> contributors)
        {
            for (int i = 0; i < contributors.Count; ++i)
            {
                SyndicationPerson p = contributors[i];
                WritePersonTo(writer, p, Atom10Constants.ContributorTag);
            }
        }

        internal void WriteItemLastUpdatedTimeTo(XmlWriter writer, DateTimeOffset lastUpdatedTime)
        {
            if (lastUpdatedTime == DateTimeOffset.MinValue)
            {
                lastUpdatedTime = DateTimeOffset.UtcNow;
            }
            writer.WriteElementString(Atom10Constants.UpdatedTag,
                Atom10Constants.Atom10Namespace,
                AsString(lastUpdatedTime));
        }

        internal void WriteLink(XmlWriter writer, SyndicationLink link, Uri baseUri)
        {
            writer.WriteStartElement(Atom10Constants.LinkTag, Atom10Constants.Atom10Namespace);
            Uri baseUriToWrite = FeedUtils.GetBaseUriToWrite(baseUri, link.BaseUri);
            if (baseUriToWrite != null)
            {
                writer.WriteAttributeString("xml", "base", XmlNs, FeedUtils.GetUriString(baseUriToWrite));
            }
            link.WriteAttributeExtensions(writer, SyndicationVersions.Atom10);
            if (!string.IsNullOrEmpty(link.RelationshipType) && !link.AttributeExtensions.ContainsKey(s_atom10Relative))
            {
                writer.WriteAttributeString(Atom10Constants.RelativeTag, link.RelationshipType);
            }
            if (!string.IsNullOrEmpty(link.MediaType) && !link.AttributeExtensions.ContainsKey(s_atom10Type))
            {
                writer.WriteAttributeString(Atom10Constants.TypeTag, link.MediaType);
            }
            if (!string.IsNullOrEmpty(link.Title) && !link.AttributeExtensions.ContainsKey(s_atom10Title))
            {
                writer.WriteAttributeString(Atom10Constants.TitleTag, link.Title);
            }
            if (link.Length != 0 && !link.AttributeExtensions.ContainsKey(s_atom10Length))
            {
                writer.WriteAttributeString(Atom10Constants.LengthTag, Convert.ToString(link.Length, CultureInfo.InvariantCulture));
            }
            if (!link.AttributeExtensions.ContainsKey(s_atom10Href))
            {
                writer.WriteAttributeString(Atom10Constants.HrefTag, FeedUtils.GetUriString(link.Uri));
            }
            link.WriteElementExtensions(writer, SyndicationVersions.Atom10);
            writer.WriteEndElement();
        }

        protected override SyndicationFeed CreateFeedInstance()
        {
            return SyndicationFeedFormatter.CreateFeedInstance(_feedType);
        }

        protected virtual SyndicationItem ReadItem(XmlReader reader, SyndicationFeed feed)
        {
            if (feed == null)
            {
                throw new ArgumentNullException("feed");
            }
            if (reader == null)
            {
                throw new ArgumentNullException("reader");
            }
            SyndicationItem item = CreateItem(feed);
            ReadItemFrom(reader, item, feed.BaseUri);
            return item;
        }

        [SuppressMessage("Microsoft.Design", "CA1021:AvoidOutParameters", MessageId = "2#", Justification = "The out parameter is needed to enable implementations that read in items from the stream on demand")]
        protected virtual IEnumerable<SyndicationItem> ReadItems(XmlReader reader, SyndicationFeed feed, out bool areAllItemsRead)
        {
            if (feed == null)
            {
                throw new ArgumentNullException("feed");
            }
            if (reader == null)
            {
                throw new ArgumentNullException("reader");
            }
            NullNotAllowedCollection<SyndicationItem> items = new NullNotAllowedCollection<SyndicationItem>();
            while (reader.IsStartElement(Atom10Constants.EntryTag, Atom10Constants.Atom10Namespace))
            {
                items.Add(ReadItem(reader, feed));
            }
            areAllItemsRead = true;
            return items;
        }

        protected virtual void WriteItem(XmlWriter writer, SyndicationItem item, Uri feedBaseUri)
        {
            writer.WriteStartElement(Atom10Constants.EntryTag, Atom10Constants.Atom10Namespace);
            WriteItemContents(writer, item, feedBaseUri);
            writer.WriteEndElement();
        }

        protected virtual void WriteItems(XmlWriter writer, IEnumerable<SyndicationItem> items, Uri feedBaseUri)
        {
            if (items == null)
            {
                return;
            }
            foreach (SyndicationItem item in items)
            {
                this.WriteItem(writer, item, feedBaseUri);
            }
        }

        private static TextSyndicationContent ReadTextContentFromHelper(XmlReader reader, string type, string context, bool preserveAttributeExtensions)
        {
            if (string.IsNullOrEmpty(type))
            {
                type = Atom10Constants.PlaintextType;
            }

            TextSyndicationContentKind kind = new TextSyndicationContentKind();
            switch (type)
            {
                case Atom10Constants.PlaintextType:
                    kind = TextSyndicationContentKind.Plaintext;
                    break;
                case Atom10Constants.HtmlType:
                    kind = TextSyndicationContentKind.Html;
                    break;
                case Atom10Constants.XHtmlType:
                    kind = TextSyndicationContentKind.XHtml;
                    break;

                    throw new XmlException(String.Format(SR.Atom10SpecRequiresTextConstruct, context, type));
            }

            Dictionary<XmlQualifiedName, string> attrs = null;
            if (reader.HasAttributes)
            {
                while (reader.MoveToNextAttribute())
                {
                    if (reader.LocalName == Atom10Constants.TypeTag && reader.NamespaceURI == string.Empty)
                    {
                        continue;
                    }
                    string ns = reader.NamespaceURI;
                    string name = reader.LocalName;
                    if (FeedUtils.IsXmlns(name, ns))
                    {
                        continue;
                    }
                    if (preserveAttributeExtensions)
                    {
                        string value = reader.Value;
                        if (attrs == null)
                        {
                            attrs = new Dictionary<XmlQualifiedName, string>();
                        }
                        attrs.Add(new XmlQualifiedName(name, ns), value);
                    }
                }
            }
            reader.MoveToElement();
            string val = (kind == TextSyndicationContentKind.XHtml) ? reader.ReadInnerXml() : reader.ReadElementString();
            TextSyndicationContent result = new TextSyndicationContent(val, kind);
            if (attrs != null)
            {
                foreach (XmlQualifiedName attr in attrs.Keys)
                {
                    if (!FeedUtils.IsXmlns(attr.Name, attr.Namespace))
                    {
                        result.AttributeExtensions.Add(attr, attrs[attr]);
                    }
                }
            }
            return result;
        }

        private string AsString(DateTimeOffset dateTime)
        {
            if (dateTime.Offset == zeroOffset)
            {
                return dateTime.ToUniversalTime().ToString(Rfc3339UTCDateTimeFormat, CultureInfo.InvariantCulture);
            }
            else
            {
                return dateTime.ToString(Rfc3339LocalDateTimeFormat, CultureInfo.InvariantCulture);
            }
        }

        private DateTimeOffset DateFromString(string dateTimeString, XmlReader reader)
        {
            dateTimeString = dateTimeString.Trim();
            if (dateTimeString.Length < 20)
            {
                //throw DiagnosticUtility.ExceptionUtility.ThrowHelperError(
                //    new XmlException(FeedUtils.AddLineInfo(reader,
                //    SR.ErrorParsingDateTime)));
                throw new XmlException(FeedUtils.AddLineInfo(reader, SR.ErrorParsingDateTime));
            }
            if (dateTimeString[19] == '.')
            {
                // remove any fractional seconds, we choose to ignore them
                int i = 20;
                while (dateTimeString.Length > i && char.IsDigit(dateTimeString[i]))
                {
                    ++i;
                }
                dateTimeString = dateTimeString.Substring(0, 19) + dateTimeString.Substring(i);
            }
            DateTimeOffset localTime;
            if (DateTimeOffset.TryParseExact(dateTimeString, Rfc3339LocalDateTimeFormat,
                CultureInfo.InvariantCulture.DateTimeFormat,
                DateTimeStyles.None, out localTime))
            {
                return localTime;
            }
            DateTimeOffset utcTime;
            if (DateTimeOffset.TryParseExact(dateTimeString, Rfc3339UTCDateTimeFormat,
                CultureInfo.InvariantCulture.DateTimeFormat,
                DateTimeStyles.AssumeUniversal | DateTimeStyles.AdjustToUniversal, out utcTime))
            {
                return utcTime;
            }

            throw new XmlException(FeedUtils.AddLineInfo(reader, SR.ErrorParsingDateTime));
        }

        private void ReadCategory(XmlReader reader, SyndicationCategory category)
        {
            ReadCategory(reader, category, this.Version, this.PreserveAttributeExtensions, this.PreserveElementExtensions, _maxExtensionSize);
        }

        private SyndicationCategory ReadCategoryFrom(XmlReader reader, SyndicationFeed feed)
        {
            SyndicationCategory result = CreateCategory(feed);
            ReadCategory(reader, result);
            return result;
        }

        private SyndicationCategory ReadCategoryFrom(XmlReader reader, SyndicationItem item)
        {
            SyndicationCategory result = CreateCategory(item);
            ReadCategory(reader, result);
            return result;
        }

        private SyndicationContent ReadContentFrom(XmlReader reader, SyndicationItem item)
        {
            MoveToStartElement(reader);
            string type = reader.GetAttribute(Atom10Constants.TypeTag, string.Empty);

            SyndicationContent result;
            if (TryParseContent(reader, item, type, this.Version, out result))
            {
                return result;
            }

            if (string.IsNullOrEmpty(type))
            {
                type = Atom10Constants.PlaintextType;
            }
            string src = reader.GetAttribute(Atom10Constants.SourceTag, string.Empty);

            if (string.IsNullOrEmpty(src) && type != Atom10Constants.PlaintextType && type != Atom10Constants.HtmlType && type != Atom10Constants.XHtmlType)
            {
                return new XmlSyndicationContent(reader);
            }

            if (!string.IsNullOrEmpty(src))
            {
                result = new UrlSyndicationContent(new Uri(src, UriKind.RelativeOrAbsolute), type);
                bool isEmpty = reader.IsEmptyElement;
                if (reader.HasAttributes)
                {
                    while (reader.MoveToNextAttribute())
                    {
                        if (reader.LocalName == Atom10Constants.TypeTag && reader.NamespaceURI == string.Empty)
                        {
                            continue;
                        }
                        else if (reader.LocalName == Atom10Constants.SourceTag && reader.NamespaceURI == string.Empty)
                        {
                            continue;
                        }
                        else if (!FeedUtils.IsXmlns(reader.LocalName, reader.NamespaceURI))
                        {
                            if (_preserveAttributeExtensions)
                            {
                                result.AttributeExtensions.Add(new XmlQualifiedName(reader.LocalName, reader.NamespaceURI), reader.Value);
                            }
                        }
                    }
                }
                reader.ReadStartElement();
                if (!isEmpty)
                {
                    reader.ReadEndElement();
                }
                return result;
            }
            else
            {
                return ReadTextContentFromHelper(reader, type, "//atom:feed/atom:entry/atom:content[@type]", _preserveAttributeExtensions);
            }
        }

        private void ReadFeed(XmlReader reader)
        {
            SetFeed(CreateFeedInstance());
            ReadFeedFrom(reader, this.Feed, false);
        }

        private SyndicationFeed ReadFeedFrom(XmlReader reader, SyndicationFeed result, bool isSourceFeed)
        {
            reader.MoveToContent();
            try
            {
                bool elementIsEmpty = false;
                if (!isSourceFeed)
                {
                    MoveToStartElement(reader);
                    elementIsEmpty = reader.IsEmptyElement;
                    if (reader.HasAttributes)
                    {
                        while (reader.MoveToNextAttribute())
                        {
                            if (reader.LocalName == "lang" && reader.NamespaceURI == XmlNs)
                            {
                                result.Language = reader.Value;
                            }
                            else if (reader.LocalName == "base" && reader.NamespaceURI == XmlNs)
                            {
                                result.BaseUri = FeedUtils.CombineXmlBase(result.BaseUri, reader.Value);
                            }
                            else
                            {
                                string ns = reader.NamespaceURI;
                                string name = reader.LocalName;
                                if (FeedUtils.IsXmlns(name, ns) || FeedUtils.IsXmlSchemaType(name, ns))
                                {
                                    continue;
                                }
                                string val = reader.Value;
                                if (!TryParseAttribute(name, ns, val, result, this.Version))
                                {
                                    if (_preserveAttributeExtensions)
                                    {
                                        result.AttributeExtensions.Add(new XmlQualifiedName(reader.LocalName, reader.NamespaceURI), reader.Value);
                                    }
                                }
                            }
                        }
                    }
                    reader.ReadStartElement();
                }

                XmlBuffer buffer = null;
                XmlDictionaryWriter extWriter = null;
                bool areAllItemsRead = true;
                bool readItemsAtLeastOnce = false;

                if (!elementIsEmpty)
                {
                    try
                    {
                        while (reader.IsStartElement())
                        {
                            if (TryParseFeedElementFrom(reader, result))
                            {
                                // nothing, we parsed something, great
                            }
                            else if (reader.IsStartElement(Atom10Constants.EntryTag, Atom10Constants.Atom10Namespace) && !isSourceFeed)
                            {
                                if (readItemsAtLeastOnce)
                                {
                                    throw new InvalidOperationException(String.Format(SR.FeedHasNonContiguousItems, this.GetType().ToString()));
                                }
                                result.Items = ReadItems(reader, result, out areAllItemsRead);
                                readItemsAtLeastOnce = true;
                                // if the derived class is reading the items lazily, then stop reading from the stream
                                if (!areAllItemsRead)
                                {
                                    break;
                                }
                            }
                            else
                            {
                                if (!TryParseElement(reader, result, this.Version))
                                {
                                    if (_preserveElementExtensions)
                                    {
                                        CreateBufferIfRequiredAndWriteNode(ref buffer, ref extWriter, reader, _maxExtensionSize);
                                    }
                                    else
                                    {
                                        reader.Skip();
                                    }
                                }
                            }
                        }
                        LoadElementExtensions(buffer, extWriter, result);
                    }
                    finally
                    {
                        if (extWriter != null)
                        {
                            ((IDisposable)extWriter).Dispose();
                        }
                    }
                }
                if (!isSourceFeed && areAllItemsRead)
                {
                    reader.ReadEndElement(); // feed
                }
            }
            catch (FormatException e)
            {
                throw new XmlException(FeedUtils.AddLineInfo(reader, SR.ErrorParsingFeed), e);
            }
            catch (ArgumentException e)
            {
                throw new XmlException(FeedUtils.AddLineInfo(reader, SR.ErrorParsingFeed), e);
            }
            return result;
        }

        private void ReadItemFrom(XmlReader reader, SyndicationItem result, Uri feedBaseUri)
        {
            try
            {
                result.BaseUri = feedBaseUri;
                MoveToStartElement(reader);
                bool isEmpty = reader.IsEmptyElement;
                if (reader.HasAttributes)
                {
                    while (reader.MoveToNextAttribute())
                    {
                        string ns = reader.NamespaceURI;
                        string name = reader.LocalName;
                        if (name == "base" && ns == XmlNs)
                        {
                            result.BaseUri = FeedUtils.CombineXmlBase(result.BaseUri, reader.Value);
                            continue;
                        }
                        if (FeedUtils.IsXmlns(name, ns) || FeedUtils.IsXmlSchemaType(name, ns))
                        {
                            continue;
                        }
                        string val = reader.Value;
                        if (!TryParseAttribute(name, ns, val, result, this.Version))
                        {
                            if (_preserveAttributeExtensions)
                            {
                                result.AttributeExtensions.Add(new XmlQualifiedName(reader.LocalName, reader.NamespaceURI), reader.Value);
                            }
                        }
                    }
                }
                reader.ReadStartElement();
                if (!isEmpty)
                {
                    XmlBuffer buffer = null;
                    XmlDictionaryWriter extWriter = null;
                    try
                    {
                        while (reader.IsStartElement())
                        {
                            if (TryParseItemElementFrom(reader, result))
                            {
                                // nothing, we parsed something, great
                            }
                            else
                            {
                                if (!TryParseElement(reader, result, this.Version))
                                {
                                    if (_preserveElementExtensions)
                                    {
                                        CreateBufferIfRequiredAndWriteNode(ref buffer, ref extWriter, reader, _maxExtensionSize);
                                    }
                                    else
                                    {
                                        reader.Skip();
                                    }
                                }
                            }
                        }
                        LoadElementExtensions(buffer, extWriter, result);
                    }
                    finally
                    {
                        if (extWriter != null)
                        {
                            ((IDisposable)extWriter).Dispose();
                        }
                    }
                    reader.ReadEndElement(); // item
                }
            }
            catch (FormatException e)
            {
                throw new XmlException(FeedUtils.AddLineInfo(reader, SR.ErrorParsingItem), e);
            }
            catch (ArgumentException e)
            {
                throw new XmlException(FeedUtils.AddLineInfo(reader, SR.ErrorParsingItem), e);
            }
        }

        private void ReadLink(XmlReader reader, SyndicationLink link, Uri baseUri)
        {
            bool isEmpty = reader.IsEmptyElement;
            string mediaType = null;
            string relationship = null;
            string title = null;
            string lengthStr = null;
            string val = null;
            link.BaseUri = baseUri;
            if (reader.HasAttributes)
            {
                while (reader.MoveToNextAttribute())
                {
                    if (reader.LocalName == "base" && reader.NamespaceURI == XmlNs)
                    {
                        link.BaseUri = FeedUtils.CombineXmlBase(link.BaseUri, reader.Value);
                    }
                    else if (reader.LocalName == Atom10Constants.TypeTag && reader.NamespaceURI == string.Empty)
                    {
                        mediaType = reader.Value;
                    }
                    else if (reader.LocalName == Atom10Constants.RelativeTag && reader.NamespaceURI == string.Empty)
                    {
                        relationship = reader.Value;
                    }
                    else if (reader.LocalName == Atom10Constants.TitleTag && reader.NamespaceURI == string.Empty)
                    {
                        title = reader.Value;
                    }
                    else if (reader.LocalName == Atom10Constants.LengthTag && reader.NamespaceURI == string.Empty)
                    {
                        lengthStr = reader.Value;
                    }
                    else if (reader.LocalName == Atom10Constants.HrefTag && reader.NamespaceURI == string.Empty)
                    {
                        val = reader.Value;
                    }
                    else if (!FeedUtils.IsXmlns(reader.LocalName, reader.NamespaceURI))
                    {
                        if (_preserveAttributeExtensions)
                        {
                            link.AttributeExtensions.Add(new XmlQualifiedName(reader.LocalName, reader.NamespaceURI), reader.Value);
                        }
                    }
                }
            }

            long length = 0;
            if (!string.IsNullOrEmpty(lengthStr))
            {
                length = Convert.ToInt64(lengthStr, CultureInfo.InvariantCulture.NumberFormat);
            }
            reader.ReadStartElement();
            if (!isEmpty)
            {
                XmlBuffer buffer = null;
                XmlDictionaryWriter extWriter = null;
                try
                {
                    while (reader.IsStartElement())
                    {
                        if (TryParseElement(reader, link, this.Version))
                        {
                            continue;
                        }
                        else if (!_preserveElementExtensions)
                        {
                            reader.Skip();
                        }
                        else
                        {
                            CreateBufferIfRequiredAndWriteNode(ref buffer, ref extWriter, reader, _maxExtensionSize);
                        }
                    }
                    LoadElementExtensions(buffer, extWriter, link);
                }
                finally
                {
                    if (extWriter != null)
                    {
                        ((IDisposable)extWriter).Dispose();
                    }
                }
                reader.ReadEndElement();
            }
            link.Length = length;
            link.MediaType = mediaType;
            link.RelationshipType = relationship;
            link.Title = title;
            link.Uri = (val != null) ? new Uri(val, UriKind.RelativeOrAbsolute) : null;
        }

        private SyndicationLink ReadLinkFrom(XmlReader reader, SyndicationFeed feed)
        {
            SyndicationLink result = CreateLink(feed);
            ReadLink(reader, result, feed.BaseUri);
            return result;
        }

        private SyndicationLink ReadLinkFrom(XmlReader reader, SyndicationItem item)
        {
            SyndicationLink result = CreateLink(item);
            ReadLink(reader, result, item.BaseUri);
            return result;
        }

        private SyndicationPerson ReadPersonFrom(XmlReader reader, SyndicationFeed feed)
        {
            SyndicationPerson result = CreatePerson(feed);
            ReadPersonFrom(reader, result);
            return result;
        }

        private SyndicationPerson ReadPersonFrom(XmlReader reader, SyndicationItem item)
        {
            SyndicationPerson result = CreatePerson(item);
            ReadPersonFrom(reader, result);
            return result;
        }

        private void ReadPersonFrom(XmlReader reader, SyndicationPerson result)
        {
            bool isEmpty = reader.IsEmptyElement;
            if (reader.HasAttributes)
            {
                while (reader.MoveToNextAttribute())
                {
                    string ns = reader.NamespaceURI;
                    string name = reader.LocalName;
                    if (FeedUtils.IsXmlns(name, ns))
                    {
                        continue;
                    }
                    string val = reader.Value;
                    if (!TryParseAttribute(name, ns, val, result, this.Version))
                    {
                        if (_preserveAttributeExtensions)
                        {
                            result.AttributeExtensions.Add(new XmlQualifiedName(reader.LocalName, reader.NamespaceURI), reader.Value);
                        }
                    }
                }
            }
            reader.ReadStartElement();
            if (!isEmpty)
            {
                XmlBuffer buffer = null;
                XmlDictionaryWriter extWriter = null;
                try
                {
                    while (reader.IsStartElement())
                    {
                        if (reader.IsStartElement(Atom10Constants.NameTag, Atom10Constants.Atom10Namespace))
                        {
                            result.Name = reader.ReadElementString();
                        }
                        else if (reader.IsStartElement(Atom10Constants.UriTag, Atom10Constants.Atom10Namespace))
                        {
                            result.Uri = reader.ReadElementString();
                        }
                        else if (reader.IsStartElement(Atom10Constants.EmailTag, Atom10Constants.Atom10Namespace))
                        {
                            result.Email = reader.ReadElementString();
                        }
                        else
                        {
                            if (!TryParseElement(reader, result, this.Version))
                            {
                                if (_preserveElementExtensions)
                                {
                                    CreateBufferIfRequiredAndWriteNode(ref buffer, ref extWriter, reader, _maxExtensionSize);
                                }
                                else
                                {
                                    reader.Skip();
                                }
                            }
                        }
                    }
                    LoadElementExtensions(buffer, extWriter, result);
                }
                finally
                {
                    if (extWriter != null)
                    {
                        ((IDisposable)extWriter).Dispose();
                    }
                }
                reader.ReadEndElement();
            }
        }

        private TextSyndicationContent ReadTextContentFrom(XmlReader reader, string context)
        {
            return ReadTextContentFrom(reader, context, this.PreserveAttributeExtensions);
        }

        private void WriteCategoriesTo(XmlWriter writer, Collection<SyndicationCategory> categories)
        {
            for (int i = 0; i < categories.Count; ++i)
            {
                WriteCategory(writer, categories[i], this.Version);
            }
        }

        private void WriteFeed(XmlWriter writer)
        {
            if (this.Feed == null)
            {
                throw new InvalidOperationException(SR.FeedFormatterDoesNotHaveFeed);
            }
            WriteFeedTo(writer, this.Feed, false); //  isSourceFeed 
        }

        private void WriteFeedTo(XmlWriter writer, SyndicationFeed feed, bool isSourceFeed)
        {
            if (!isSourceFeed)
            {
                if (!string.IsNullOrEmpty(feed.Language))
                {
                    writer.WriteAttributeString("xml", "lang", XmlNs, feed.Language);
                }
                if (feed.BaseUri != null)
                {
                    writer.WriteAttributeString("xml", "base", XmlNs, FeedUtils.GetUriString(feed.BaseUri));
                }
                WriteAttributeExtensions(writer, feed, this.Version);
            }
            bool isElementRequired = !isSourceFeed;
            TextSyndicationContent title = feed.Title;
            if (isElementRequired)
            {
                title = title ?? new TextSyndicationContent(string.Empty);
            }
            WriteContentTo(writer, Atom10Constants.TitleTag, title);
            WriteContentTo(writer, Atom10Constants.SubtitleTag, feed.Description);
            string id = feed.Id;
            if (isElementRequired)
            {
                id = id ?? s_idGenerator.Next();
            }
            WriteElement(writer, Atom10Constants.IdTag, id);
            WriteContentTo(writer, Atom10Constants.RightsTag, feed.Copyright);
            WriteFeedLastUpdatedTimeTo(writer, feed.LastUpdatedTime, isElementRequired);
            WriteCategoriesTo(writer, feed.Categories);
            if (feed.ImageUrl != null)
            {
                WriteElement(writer, Atom10Constants.LogoTag, feed.ImageUrl.ToString());
            }
            WriteFeedAuthorsTo(writer, feed.Authors);
            WriteFeedContributorsTo(writer, feed.Contributors);
            WriteElement(writer, Atom10Constants.GeneratorTag, feed.Generator);

            for (int i = 0; i < feed.Links.Count; ++i)
            {
                WriteLink(writer, feed.Links[i], feed.BaseUri);
            }

            WriteElementExtensions(writer, feed, this.Version);

            if (!isSourceFeed)
            {
                WriteItems(writer, feed.Items, feed.BaseUri);
            }
        }

        private void WriteItemContents(XmlWriter dictWriter, SyndicationItem item, Uri feedBaseUri)
        {
            Uri baseUriToWrite = FeedUtils.GetBaseUriToWrite(feedBaseUri, item.BaseUri);
            if (baseUriToWrite != null)
            {
                dictWriter.WriteAttributeString("xml", "base", XmlNs, FeedUtils.GetUriString(baseUriToWrite));
            }
            WriteAttributeExtensions(dictWriter, item, this.Version);

            string id = item.Id ?? s_idGenerator.Next();
            WriteElement(dictWriter, Atom10Constants.IdTag, id);

            TextSyndicationContent title = item.Title ?? new TextSyndicationContent(string.Empty);
            WriteContentTo(dictWriter, Atom10Constants.TitleTag, title);
            WriteContentTo(dictWriter, Atom10Constants.SummaryTag, item.Summary);
            if (item.PublishDate != DateTimeOffset.MinValue)
            {
                dictWriter.WriteElementString(Atom10Constants.PublishedTag,
                    Atom10Constants.Atom10Namespace,
                    AsString(item.PublishDate));
            }
            WriteItemLastUpdatedTimeTo(dictWriter, item.LastUpdatedTime);
            WriteItemAuthorsTo(dictWriter, item.Authors);
            WriteItemContributorsTo(dictWriter, item.Contributors);
            for (int i = 0; i < item.Links.Count; ++i)
            {
                WriteLink(dictWriter, item.Links[i], item.BaseUri);
            }
            WriteCategoriesTo(dictWriter, item.Categories);
            WriteContentTo(dictWriter, Atom10Constants.ContentTag, item.Content);
            WriteContentTo(dictWriter, Atom10Constants.RightsTag, item.Copyright);
            if (item.SourceFeed != null)
            {
                dictWriter.WriteStartElement(Atom10Constants.SourceFeedTag, Atom10Constants.Atom10Namespace);
                WriteFeedTo(dictWriter, item.SourceFeed, true); //  isSourceFeed 
                dictWriter.WriteEndElement();
            }
            WriteElementExtensions(dictWriter, item, this.Version);
        }

        private void WritePersonTo(XmlWriter writer, SyndicationPerson p, string elementName)
        {
            writer.WriteStartElement(elementName, Atom10Constants.Atom10Namespace);
            WriteAttributeExtensions(writer, p, this.Version);
            WriteElement(writer, Atom10Constants.NameTag, p.Name);
            if (!string.IsNullOrEmpty(p.Uri))
            {
                writer.WriteElementString(Atom10Constants.UriTag, Atom10Constants.Atom10Namespace, p.Uri);
            }
            if (!string.IsNullOrEmpty(p.Email))
            {
                writer.WriteElementString(Atom10Constants.EmailTag, Atom10Constants.Atom10Namespace, p.Email);
            }
            WriteElementExtensions(writer, p, this.Version);
            writer.WriteEndElement();
        }
    }

    [TypeForwardedFrom("System.ServiceModel.Web, Version=3.5.0.0, Culture=neutral, PublicKeyToken=31bf3856ad364e35")]
    [XmlRoot(ElementName = Atom10Constants.FeedTag, Namespace = Atom10Constants.Atom10Namespace)]
    public class Atom10FeedFormatter<TSyndicationFeed> : Atom10FeedFormatter
        where TSyndicationFeed : SyndicationFeed, new()
    {
        // constructors
        public Atom10FeedFormatter()
            : base(typeof(TSyndicationFeed))
        {
        }
        public Atom10FeedFormatter(TSyndicationFeed feedToWrite)
            : base(feedToWrite)
        {
        }

        protected override SyndicationFeed CreateFeedInstance()
        {
            return new TSyndicationFeed();
        }
    }
}<|MERGE_RESOLUTION|>--- conflicted
+++ resolved
@@ -1,16 +1,7 @@
 // Licensed to the .NET Foundation under one or more agreements.
 // The .NET Foundation licenses this file to you under the MIT license.
 // See the LICENSE file in the project root for more information.
-<<<<<<< HEAD
-
-=======
->>>>>>> 67f08b5f
-
-
-<<<<<<< HEAD
-=======
-
->>>>>>> 67f08b5f
+
 namespace Microsoft.ServiceModel.Syndication
 {
     using Microsoft.ServiceModel.Syndication.Resources;
@@ -23,14 +14,7 @@
     using System.ServiceModel.Channels;
     using System.Xml;
     using System.Xml.Schema;
-<<<<<<< HEAD
-    using System.ServiceModel;
-    using System.ServiceModel.Channels;
-    using System.Runtime.CompilerServices;
-    using Microsoft.ServiceModel.Syndication.Resources;
-=======
     using System.Xml.Serialization;
->>>>>>> 67f08b5f
 
     [TypeForwardedFrom("System.ServiceModel.Web, Version=3.5.0.0, Culture=neutral, PublicKeyToken=31bf3856ad364e35")]
     [XmlRoot(ElementName = Atom10Constants.FeedTag, Namespace = Atom10Constants.Atom10Namespace)]
