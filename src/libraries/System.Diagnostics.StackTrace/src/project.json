{
  "frameworks": {
    "netstandard1.3": {
      "dependencies": {
        "Microsoft.TargetingPack.Private.CoreCLR": "1.1.0-beta-24512-03",
        "System.IO.FileSystem": "4.0.1",
<<<<<<< HEAD
        "System.Reflection.Metadata": "1.4.1-beta-24512-01",
=======
        "System.Reflection.Metadata": "1.4.1-beta-devapi-24512-01",
>>>>>>> dc76e699
        "System.Collections.Immutable": "1.2.0"
      },
      "imports": [
        "dotnet5.4"
      ]
    },
    "netcore50": {
      "dependencies": {
        "Microsoft.TargetingPack.Private.NETNative": "1.1.0-beta-24512-00"
      }
    },
    "net46": {
      "dependencies": {
        "Microsoft.TargetingPack.NETFramework.v4.6": "1.0.1"
      }
    }
  }
}<|MERGE_RESOLUTION|>--- conflicted
+++ resolved
@@ -4,11 +4,7 @@
       "dependencies": {
         "Microsoft.TargetingPack.Private.CoreCLR": "1.1.0-beta-24512-03",
         "System.IO.FileSystem": "4.0.1",
-<<<<<<< HEAD
-        "System.Reflection.Metadata": "1.4.1-beta-24512-01",
-=======
         "System.Reflection.Metadata": "1.4.1-beta-devapi-24512-01",
->>>>>>> dc76e699
         "System.Collections.Immutable": "1.2.0"
       },
       "imports": [
